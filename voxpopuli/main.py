# coding=utf-8
"""A lightweight Python wrapper of espeak and mbrola"""
import fnmatch
import io
import logging
import os
import wave
from os.path import isfile, join
from shlex import quote
from struct import pack
from subprocess import PIPE, run
from sys import platform
from typing import Union
import re
from typing import List, Dict

import pyaudio

from .phonemes import PhonemeList


class AudioPlayer:
    """A sound player"""
    chunk = 1024

    def __init__(self):
        """ Init audio stream """
        self.wf, self.stream = None, None
        self.p = pyaudio.PyAudio()

    def set_file(self, file):
        if self.stream is not None:
            self.stream.close()

        self.wf = wave.open(file, 'rb')
        self.stream = self.p.open(
            format=self.p.get_format_from_width(self.wf.getsampwidth()),
            channels=self.wf.getnchannels(),
            rate=self.wf.getframerate(),
            output=True
        )

    def play(self):
        """ Play entire file """
        data = self.wf.readframes(self.chunk)
        while data != '':
            self.stream.write(data)
            data = self.wf.readframes(self.chunk)

    def close(self):
        """ Graceful shutdown """
        self.stream.close()
        self.p.terminate()


class Voice:

    class InvalidVoiceParameters(Exception):
        pass

    if platform == 'linux':
        espeak_binary = 'espeak'
        mbrola_binary = 'mbrola'
        mbrola_voices_folder = "/usr/share/mbrola"
    elif platform == 'win32':
        # If the path has spaces it needs to be enclosed in double quotes.
        espeak_binary = '"C:\\Program Files (x86)\\eSpeak\\command_line\\espeak"'
        mbrola_binary = '"C:\\Program Files (x86)\\Mbrola Tools\\mbrola"'
        # TODO: a default value on Windows for mbrola_voices_folder
        # TODO: raise error if no binary is installed
    else:
        raise ValueError('Unsupported system.')

    volumes_presets = {'fr1': 1.17138, 'fr2': 1.60851, 'fr3': 1.01283, 'fr4': 1.0964, 'fr5': 2.64384, 'fr6': 1.35412,
                       'fr7': 1.96092, 'us1': 1.658, 'us2': 1.7486, 'us3': 3.48104, 'es1': 3.26885, 'es2': 1.84053}

    def __init__(self, speed: int = 160, pitch: int = 50, lang: str ="fr",
                 voice_id: int = None, volume: float = None):
        """All parameters are optional, but it's still advised that you pick a language,
        else it **will** default to French, which is a default to the most beautiful language on earth.
        Any invalid parameter will raise an `InvalidVoiceParameter` exception."""

        self.speed = speed

        if 99 >= pitch >= 0:
            self.pitch = pitch
        else:
            raise self.InvalidVoiceParameters("Pitch adjustment has to be an integer between 0 and 99")

        # if no voice ID is specified, just defaults to one it can find
        voice_id = voice_id if voice_id is not None else self._find_existing_voiceid(lang)
        voice_name = lang+str(voice_id)
        if isfile(join(self.mbrola_voices_folder, voice_name, voice_name)):
            self.lang = lang
            self.voice_id = voice_id
        else:
            raise self.InvalidVoiceParameters("Voice %s not found. Check language and voice id, or install"
                                              "by running 'sudo apt install mbrola-%s'" % (voice_name, voice_name))

        if volume is not None:
            self.volume = volume
        else:
            if voice_name in self.volumes_presets:
                self.volume = self.volumes_presets[voice_name]
            self.volume = 1

        if lang != 'fr':
            self.sex = self.voice_id
        else:
            self.sex = 4 if self.voice_id in (2, 4) else 1

        self._player = None

    def _find_existing_voiceid(self, lang: str):
        """Finds any possible voice id for a given language"""
        for file in os.listdir(self.mbrola_voices_folder):
            if fnmatch.fnmatch(file, lang + "[0-9]"):
                return int(file.strip(lang))
        return 1  # default to 1 if no voice are found (although it'll probably fail then)

    @property
    def player(self):
        if self._player is None:
            self._player = AudioPlayer()
        return self._player

    def _wav_format(self, wav: bytes):
        return wav[:4] + pack('<I', len(wav) - 8) + wav[8:40] + pack('<I', len(wav) - 44) + wav[44:]

<<<<<<< HEAD
    def _str_to_phonems(self, text: str) -> PhonemList:
        
        voice_filename = ('mb/mb-%s%d' if platform == 'linux' else 'mb-%s%d') % (self.lang, self.sex)

=======
    def _str_to_audio(self, text : str) -> bytes:
        synth_string = 'MALLOC_CHECK_=0 espeak -s %d -p %d --pho -q -v mb/mb-%s%d %s ' \
                       '| MALLOC_CHECK_=0 mbrola -v %g -e /usr/share/mbrola/%s%d/%s%d - -.wav' \
                       % (self.speed, self.pitch, self.lang, self.sex, text,  # for espeak
                          self.volume, self.lang, self.voice_id, self.lang, self.voice_id) # for mbrola
        logging.debug("Running synth command %s" % synth_string)
        return self._wav_format(run(synth_string, shell=True, stdout=PIPE, stderr=PIPE).stdout)

    def _str_to_phonemes(self, text: str) -> PhonemeList:
>>>>>>> 8d862f4a
        # Detailed explanation of options:
        # http://espeak.sourceforge.net/commands.html
        phoneme_synth_args = [
            self.espeak_binary,
            '-s', str(self.speed),
            '-p', str(self.pitch),
            '--pho',    # outputs mbrola phoneme data
            '-q',       # quiet mode
            '-v', voice_filename,
            text]

        # Linux-specific memory management setting
        # Tells Clib to ignore allocations problems (which happen but don't compromise espeak's outputs)
        if platform == 'linux':
            phoneme_synth_args.insert(0, 'MALLOC_CHECK_=0')

<<<<<<< HEAD
        logging.debug("Running espeak command %s" % " ".join(phonem_synth_args))

        # Since MALLOC_CHECK_ has to be used before anything else, we need to compile the full command as a single
        # string and we need to use `shell=True`.
        return PhonemList(run(' '.join(phonem_synth_args), shell=True, stdout=PIPE, stderr=PIPE)
                          .stdout
                          .decode("utf-8")
                          .strip())

    def _phonems_to_audio(self, phonems: PhonemList) -> bytes:

        database = '%s%s%d/%s%d' % (self.mbrola_voices_folder, self.lang, self.voice_id, self.lang, self.voice_id)

        audio_synth_string = [
            self.mbrola_binary,
            '-v', str(self.volume),
            '-e',       # ignores fatal errors on unknown diphone
            database,
            '-',        # command or .pho file; `-` instead of a file means stdin
            '-.wav'     # output file; `-` instead of a file means stdout
        ]

        if platform == 'linux':
            audio_synth_string.insert(0, 'MALLOC_CHECK_=0')

        logging.debug("Running mbrola command %s" % " ".join(audio_synth_string))
        return self._wav_format(run(" ".join(audio_synth_string), shell=True, stdout=PIPE,
                                    stderr=PIPE, input=str(phonems).encode("utf-8")).stdout)

    def _str_to_audio(self, text: str) -> bytes:

        phonems = self._str_to_phonems(text)
        audio = self._phonems_to_audio(phonems)

        return audio

    def to_phonems(self, text: str) -> PhonemList:
        return self._str_to_phonems(quote(text))

    def to_audio(self, speech: Union[PhonemList, str], filename=None) -> bytes:
        """Renders a str or a `PhonemList` to a wave byte object. If a filename is specified, it saves the
=======
        logging.debug("Running espeak command %s" % " ".join(phoneme_synth_args))
        return PhonemeList(run(" ".join(phoneme_synth_args), shell=True, stdout=PIPE, stderr=PIPE)
                           .stdout
                           .decode("utf-8")
                           .strip())

    def _phonemes_to_audio(self, phonemes : PhonemeList) -> bytes:
        audio_synth_string = 'MALLOC_CHECK_=0 mbrola -v %g -e /usr/share/mbrola/%s%d/%s%d - -.wav' \
                             % (self.volume, self.lang, self.voice_id, self.lang, self.voice_id)

        logging.debug("Running mbrola command %s" % audio_synth_string)
        return self._wav_format(run(audio_synth_string, shell=True, stdout=PIPE,
                                    stderr=PIPE, input=str(phonemes).encode("utf-8")).stdout)

    def to_phonemes(self, text : str) -> PhonemeList:
        return self._str_to_phonemes(quote(text))

    def to_audio(self, speech : Union[PhonemeList, str], filename = None) -> bytes:
        """Renders a str or a `PhonemeList` to a wave byte object. If a filename is specified, it saves the
>>>>>>> 8d862f4a
        audio file to wave as well"""
        if isinstance(speech, str):
            wav = self._str_to_audio(quote(speech))
        elif isinstance(speech, PhonemeList):
            wav = self._phonemes_to_audio(speech)

        if filename is not None:
            with open(filename, "wb") as wavfile:
                wavfile.write(wav)

        return wav

<<<<<<< HEAD
    def say(self, speech: Union[PhonemList, str]):
        """Renders a string or a `PhonemList` object to audio, then plays it using the PyAudio lib"""
=======
    def say(self, speech : Union[PhonemeList, str]):
        """Renders a string or a `PhonemeList` object to audio, then plays it using the PyAudio lib"""
>>>>>>> 8d862f4a
        wav = self.to_audio(speech)
        self.player.set_file(io.BytesIO(wav))
        self.player.play()

    def listvoices(self):
        """Returns a dictionary listing available voice id's for each language"""
        langs = {}  # type:Dict[List]
        for file in os.listdir(self.mbrola_voices_folder):
            match = re.match(r"([a-z]{2})([0-9])", file)
            if match is not None:
                lang, voice_id = match.groups()
                if lang not in langs:
                    langs[lang] = []
                langs[lang].append(voice_id)
        return langs
<|MERGE_RESOLUTION|>--- conflicted
+++ resolved
@@ -127,22 +127,8 @@
     def _wav_format(self, wav: bytes):
         return wav[:4] + pack('<I', len(wav) - 8) + wav[8:40] + pack('<I', len(wav) - 44) + wav[44:]
 
-<<<<<<< HEAD
-    def _str_to_phonems(self, text: str) -> PhonemList:
-        
+    def _str_to_phonemes(self, text: str) -> PhonemeList: 
         voice_filename = ('mb/mb-%s%d' if platform == 'linux' else 'mb-%s%d') % (self.lang, self.sex)
-
-=======
-    def _str_to_audio(self, text : str) -> bytes:
-        synth_string = 'MALLOC_CHECK_=0 espeak -s %d -p %d --pho -q -v mb/mb-%s%d %s ' \
-                       '| MALLOC_CHECK_=0 mbrola -v %g -e /usr/share/mbrola/%s%d/%s%d - -.wav' \
-                       % (self.speed, self.pitch, self.lang, self.sex, text,  # for espeak
-                          self.volume, self.lang, self.voice_id, self.lang, self.voice_id) # for mbrola
-        logging.debug("Running synth command %s" % synth_string)
-        return self._wav_format(run(synth_string, shell=True, stdout=PIPE, stderr=PIPE).stdout)
-
-    def _str_to_phonemes(self, text: str) -> PhonemeList:
->>>>>>> 8d862f4a
         # Detailed explanation of options:
         # http://espeak.sourceforge.net/commands.html
         phoneme_synth_args = [
@@ -155,29 +141,28 @@
             text]
 
         # Linux-specific memory management setting
-        # Tells Clib to ignore allocations problems (which happen but don't compromise espeak's outputs)
+        # Tells Clib to ignore allocations problems (which happen but doesn't compromise espeak's outputs)
         if platform == 'linux':
             phoneme_synth_args.insert(0, 'MALLOC_CHECK_=0')
 
-<<<<<<< HEAD
-        logging.debug("Running espeak command %s" % " ".join(phonem_synth_args))
+        logging.debug("Running espeak command %s" % " ".join(phoneme_synth_args))
 
         # Since MALLOC_CHECK_ has to be used before anything else, we need to compile the full command as a single
         # string and we need to use `shell=True`.
-        return PhonemList(run(' '.join(phonem_synth_args), shell=True, stdout=PIPE, stderr=PIPE)
+        return PhonemeList(run(' '.join(phonem_synth_args), shell=True, stdout=PIPE, stderr=PIPE)
                           .stdout
                           .decode("utf-8")
                           .strip())
 
-    def _phonems_to_audio(self, phonems: PhonemList) -> bytes:
-
-        database = '%s%s%d/%s%d' % (self.mbrola_voices_folder, self.lang, self.voice_id, self.lang, self.voice_id)
+    def _phonemes_to_audio(self, phonemes: PhonemeList) -> bytes:
+
+        voice_phonemic_db = '%s%s%d/%s%d' % (self.mbrola_voices_folder, self.lang, self.voice_id, self.lang, self.voice_id)
 
         audio_synth_string = [
             self.mbrola_binary,
             '-v', str(self.volume),
             '-e',       # ignores fatal errors on unknown diphone
-            database,
+            voice_phonemic_db,
             '-',        # command or .pho file; `-` instead of a file means stdin
             '-.wav'     # output file; `-` instead of a file means stdout
         ]
@@ -187,41 +172,20 @@
 
         logging.debug("Running mbrola command %s" % " ".join(audio_synth_string))
         return self._wav_format(run(" ".join(audio_synth_string), shell=True, stdout=PIPE,
-                                    stderr=PIPE, input=str(phonems).encode("utf-8")).stdout)
+                                    stderr=PIPE, input=str(phonemes).encode("utf-8")).stdout)
 
     def _str_to_audio(self, text: str) -> bytes:
 
-        phonems = self._str_to_phonems(text)
-        audio = self._phonems_to_audio(phonems)
+        phonemes_list = self._str_to_phonemes(text)
+        audio = self._phonems_to_audio(phonemes_list)
 
         return audio
 
-    def to_phonems(self, text: str) -> PhonemList:
-        return self._str_to_phonems(quote(text))
+    def to_phonems(self, text: str) -> PhonemeList:
+        return self._str_to_phonemes(quote(text))
 
     def to_audio(self, speech: Union[PhonemList, str], filename=None) -> bytes:
-        """Renders a str or a `PhonemList` to a wave byte object. If a filename is specified, it saves the
-=======
-        logging.debug("Running espeak command %s" % " ".join(phoneme_synth_args))
-        return PhonemeList(run(" ".join(phoneme_synth_args), shell=True, stdout=PIPE, stderr=PIPE)
-                           .stdout
-                           .decode("utf-8")
-                           .strip())
-
-    def _phonemes_to_audio(self, phonemes : PhonemeList) -> bytes:
-        audio_synth_string = 'MALLOC_CHECK_=0 mbrola -v %g -e /usr/share/mbrola/%s%d/%s%d - -.wav' \
-                             % (self.volume, self.lang, self.voice_id, self.lang, self.voice_id)
-
-        logging.debug("Running mbrola command %s" % audio_synth_string)
-        return self._wav_format(run(audio_synth_string, shell=True, stdout=PIPE,
-                                    stderr=PIPE, input=str(phonemes).encode("utf-8")).stdout)
-
-    def to_phonemes(self, text : str) -> PhonemeList:
-        return self._str_to_phonemes(quote(text))
-
-    def to_audio(self, speech : Union[PhonemeList, str], filename = None) -> bytes:
         """Renders a str or a `PhonemeList` to a wave byte object. If a filename is specified, it saves the
->>>>>>> 8d862f4a
         audio file to wave as well"""
         if isinstance(speech, str):
             wav = self._str_to_audio(quote(speech))
@@ -234,13 +198,8 @@
 
         return wav
 
-<<<<<<< HEAD
-    def say(self, speech: Union[PhonemList, str]):
-        """Renders a string or a `PhonemList` object to audio, then plays it using the PyAudio lib"""
-=======
-    def say(self, speech : Union[PhonemeList, str]):
+    def say(self, speech: Union[PhonemeList, str]):
         """Renders a string or a `PhonemeList` object to audio, then plays it using the PyAudio lib"""
->>>>>>> 8d862f4a
         wav = self.to_audio(speech)
         self.player.set_file(io.BytesIO(wav))
         self.player.play()
